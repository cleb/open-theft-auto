--- conflicted
+++ resolved
@@ -142,449 +142,6 @@
     return identifier;
 }
 
-<<<<<<< HEAD
-=======
-bool TileGrid::loadFromFile(const std::string& filePath) {
-    std::ifstream input(filePath);
-    if (!input.is_open()) {
-        std::cerr << "Failed to open tile grid file: " << filePath << std::endl;
-        return false;
-    }
-
-    std::vector<std::string> lines;
-    std::string rawLine;
-    while (std::getline(input, rawLine)) {
-        lines.push_back(rawLine);
-    }
-    input.close();
-
-    auto trimCopy = [](const std::string& text) {
-        size_t begin = 0;
-        size_t end = text.size();
-        while (begin < end && std::isspace(static_cast<unsigned char>(text[begin]))) {
-            ++begin;
-        }
-        while (end > begin && std::isspace(static_cast<unsigned char>(text[end - 1]))) {
-            --end;
-        }
-        return text.substr(begin, end - begin);
-    };
-
-    auto toLowerCopy = [](std::string text) {
-        std::transform(text.begin(), text.end(), text.begin(), [](unsigned char c) {
-            return static_cast<char>(std::tolower(c));
-        });
-        return text;
-    };
-
-    auto logParseError = [&](int lineNumber, const std::string& message) {
-        std::cerr << "TileGrid::loadFromFile(" << filePath << ":" << lineNumber << "): " << message << std::endl;
-    };
-
-    auto logParseWarning = [&](int lineNumber, const std::string& message) {
-        std::cerr << "TileGrid::loadFromFile(" << filePath << ":" << lineNumber << ") warning: " << message << std::endl;
-    };
-
-    auto parseInt = [&](const std::string& text, int& out) -> bool {
-        try {
-            size_t processed = 0;
-            int value = std::stoi(text, &processed);
-            if (processed != trimCopy(text).size()) {
-                return false;
-            }
-            out = value;
-            return true;
-        } catch (const std::exception&) {
-            return false;
-        }
-    };
-
-    auto parseFloat = [&](const std::string& text, float& out) -> bool {
-        try {
-            size_t processed = 0;
-            float value = std::stof(text, &processed);
-            if (processed != trimCopy(text).size()) {
-                return false;
-            }
-            out = value;
-            return true;
-        } catch (const std::exception&) {
-            return false;
-        }
-    };
-
-    auto parseRange = [&](const std::string& text, int& start, int& end) -> bool {
-        const std::string trimmed = trimCopy(text);
-        const auto dashPos = trimmed.find('-');
-        if (dashPos == std::string::npos) {
-            int value = 0;
-            if (!parseInt(trimmed, value)) {
-                return false;
-            }
-            start = value;
-            end = value;
-            return true;
-        }
-
-        const std::string first = trimCopy(trimmed.substr(0, dashPos));
-        const std::string second = trimCopy(trimmed.substr(dashPos + 1));
-        int startValue = 0;
-        int endValue = 0;
-        if (!parseInt(first, startValue) || !parseInt(second, endValue)) {
-            return false;
-        }
-        if (startValue > endValue) {
-            std::swap(startValue, endValue);
-        }
-        start = startValue;
-        end = endValue;
-        return true;
-    };
-
-    std::unordered_map<std::string, std::string> aliasMap = m_textureAliases;
-    glm::ivec3 parsedGrid = m_gridSize;
-    float parsedTileSize = m_tileSize;
-    bool gridSpecified = false;
-    bool tileSizeSpecified = false;
-
-    for (size_t idx = 0; idx < lines.size(); ++idx) {
-        const int lineNumber = static_cast<int>(idx + 1);
-        std::string line = lines[idx];
-        const auto commentPos = line.find('#');
-        if (commentPos != std::string::npos) {
-            line = line.substr(0, commentPos);
-        }
-        line = trimCopy(line);
-        if (line.empty()) {
-            continue;
-        }
-
-        std::istringstream iss(line);
-        std::string command;
-        iss >> command;
-        if (command.empty()) {
-            continue;
-        }
-
-        const std::string lowerCmd = toLowerCopy(command);
-
-        if (lowerCmd == "grid") {
-            int w = 0;
-            int h = 0;
-            int d = 0;
-            if (!(iss >> w >> h >> d)) {
-                logParseError(lineNumber, "Expected three integers after 'grid'");
-                continue;
-            }
-            parsedGrid = glm::ivec3(w, h, d);
-            gridSpecified = true;
-        } else if (lowerCmd == "tile_size" || lowerCmd == "tilesize") {
-            std::string valueStr;
-            if (!(iss >> valueStr)) {
-                logParseError(lineNumber, "Expected a numeric value after 'tile_size'");
-                continue;
-            }
-            float value = 0.0f;
-            if (!parseFloat(valueStr, value) || value <= 0.0f) {
-                logParseError(lineNumber, "Invalid tile size value: " + valueStr);
-                continue;
-            }
-            parsedTileSize = value;
-            tileSizeSpecified = true;
-        } else if (lowerCmd == "texture" || lowerCmd == "alias") {
-            std::string alias;
-            std::string path;
-            if (!(iss >> alias >> path)) {
-                logParseError(lineNumber, "Expected 'texture <alias> <path>'");
-                continue;
-            }
-            aliasMap[alias] = path;
-        }
-    }
-
-    m_textureAliases = aliasMap;
-
-    if (tileSizeSpecified) {
-        m_tileSize = parsedTileSize;
-    }
-    if (gridSpecified) {
-        m_gridSize = parsedGrid;
-    }
-
-    if (!rebuildTiles()) {
-        return false;
-    }
-
-    using WallConfig = Tile::WallUpdate;
-    using TileConfig = Tile::Update;
-
-    auto parseCarDirection = [&](const std::string& value, CarDirection& out, int lineNumber) -> bool {
-        const std::string lower = toLowerCopy(trimCopy(value));
-        if (lower.empty() || lower == "none" || lower == "off") {
-            out = CarDirection::None;
-            return true;
-        }
-        if (lower == "north") {
-            out = CarDirection::North;
-            return true;
-        }
-        if (lower == "south") {
-            out = CarDirection::South;
-            return true;
-        }
-        if (lower == "east") {
-            out = CarDirection::East;
-            return true;
-        }
-        if (lower == "west") {
-            out = CarDirection::West;
-            return true;
-        }
-        if (lower == "northsouth" || lower == "north_south" || lower == "ns") {
-            out = CarDirection::NorthSouth;
-            return true;
-        }
-        if (lower == "eastwest" || lower == "east_west" || lower == "ew") {
-            out = CarDirection::EastWest;
-            return true;
-        }
-        logParseError(lineNumber, "Unknown car direction: " + value);
-        return false;
-    };
-
-    auto wallKeyToIndex = [&](std::string key) -> int {
-        key = toLowerCopy(trimCopy(key));
-        key.erase(std::remove_if(key.begin(), key.end(), [](char c) { return c == '_' || c == '-'; }), key.end());
-        if (key.rfind("wall", 0) == 0) {
-            key = key.substr(4);
-        }
-        if (key == "n" || key == "north") {
-            return static_cast<int>(WallDirection::North);
-        }
-        if (key == "s" || key == "south") {
-            return static_cast<int>(WallDirection::South);
-        }
-        if (key == "e" || key == "east") {
-            return static_cast<int>(WallDirection::East);
-        }
-        if (key == "w" || key == "west") {
-            return static_cast<int>(WallDirection::West);
-        }
-        return -1;
-    };
-
-    auto parseWallValue = [&](const std::string& value, WallConfig& wall, int lineNumber) -> bool {
-        const std::string trimmed = trimCopy(value);
-        const auto colon = trimmed.find(':');
-        std::string state = trimmed;
-        std::string texture;
-        if (colon != std::string::npos) {
-            state = trimCopy(trimmed.substr(0, colon));
-            texture = trimCopy(trimmed.substr(colon + 1));
-        }
-        const std::string lowerState = toLowerCopy(state);
-        if (lowerState == "walkable" || lowerState == "open" || lowerState == "passable") {
-            wall.walkable = true;
-        } else if (lowerState == "solid" || lowerState == "blocked" || lowerState == "wall" || lowerState == "closed") {
-            wall.walkable = false;
-        } else {
-            logParseError(lineNumber, "Unknown wall state: " + state);
-            return false;
-        }
-        wall.textureId = texture;
-        wall.specified = true;
-        return true;
-    };
-
-    auto parseTileProperty = [&](const std::string& key, const std::string& value, TileConfig& config, int lineNumber) -> bool {
-        const std::string lowerKey = toLowerCopy(trimCopy(key));
-        if (lowerKey == "top") {
-            const std::string trimmed = trimCopy(value);
-            const std::string lowerValue = toLowerCopy(trimmed);
-            config.topSpecified = true;
-            if (lowerValue == "none" || lowerValue == "off" || lowerValue == "false") {
-                config.topSolid = false;
-                config.topTextureId.clear();
-                return true;
-            }
-            if (lowerValue.rfind("solid", 0) == 0) {
-                config.topSolid = true;
-                const auto colonPos = trimmed.find(':');
-                if (colonPos != std::string::npos && colonPos + 1 < trimmed.size()) {
-                    config.topTextureId = trimCopy(trimmed.substr(colonPos + 1));
-                } else {
-                    config.topTextureId.clear();
-                }
-                return true;
-            }
-            logParseError(lineNumber, "Unknown top configuration: " + value);
-            return false;
-        }
-        if (lowerKey == "car" || lowerKey == "cardirection" || lowerKey == "traffic") {
-            config.carSpecified = true;
-            return parseCarDirection(value, config.carDirection, lineNumber);
-        }
-        const int wallIndex = wallKeyToIndex(lowerKey);
-        if (wallIndex >= 0 && wallIndex < 4) {
-            return parseWallValue(value, config.walls[wallIndex], lineNumber);
-        }
-        logParseError(lineNumber, "Unknown property key: " + key);
-        return false;
-    };
-
-    const auto resolveAlias = [this](const std::string& identifier) {
-        return resolveTexturePath(identifier);
-    };
-    const auto loadTexture = [this](const std::string& path) {
-        return loadTextureFromPath(path);
-    };
-
-    for (size_t idx = 0; idx < lines.size(); ++idx) {
-        const int lineNumber = static_cast<int>(idx + 1);
-        std::string line = lines[idx];
-        const auto commentPos = line.find('#');
-        if (commentPos != std::string::npos) {
-            line = line.substr(0, commentPos);
-        }
-        line = trimCopy(line);
-        if (line.empty()) {
-            continue;
-        }
-
-        std::istringstream iss(line);
-        std::string command;
-        iss >> command;
-        if (command.empty()) {
-            continue;
-        }
-
-        const std::string lowerCmd = toLowerCopy(command);
-        if (lowerCmd == "tile") {
-            int x = 0;
-            int y = 0;
-            int z = 0;
-            if (!(iss >> x >> y >> z)) {
-                logParseError(lineNumber, "Expected coordinates after 'tile'");
-                continue;
-            }
-
-            TileConfig config;
-            bool parseOk = true;
-            std::string token;
-            while (iss >> token) {
-                const auto eqPos = token.find('=');
-                if (eqPos == std::string::npos) {
-                    logParseError(lineNumber, "Expected key=value pair but found '" + token + "'");
-                    parseOk = false;
-                    continue;
-                }
-                const std::string key = token.substr(0, eqPos);
-                const std::string value = token.substr(eqPos + 1);
-                if (!parseTileProperty(key, value, config, lineNumber)) {
-                    parseOk = false;
-                }
-            }
-
-            if (!parseOk) {
-                continue;
-            }
-
-            if (!isValidPosition(x, y, z)) {
-                logParseWarning(lineNumber, "Tile coordinates out of bounds: (" + std::to_string(x) + ", " + std::to_string(y) + ", " + std::to_string(z) + ")");
-                continue;
-            }
-
-            Tile* tile = getTile(x, y, z);
-            if (!tile) {
-                continue;
-            }
-
-            tile->applyUpdate(config, resolveAlias, loadTexture);
-        } else if (lowerCmd == "fill") {
-            int xStart = 0;
-            int xEnd = 0;
-            int yStart = 0;
-            int yEnd = 0;
-            int zStart = 0;
-            int zEnd = 0;
-            bool hasX = false;
-            bool hasY = false;
-            bool hasZ = false;
-
-            std::vector<std::pair<std::string, std::string>> properties;
-            std::string token;
-            while (iss >> token) {
-                const auto eqPos = token.find('=');
-                if (eqPos == std::string::npos) {
-                    logParseError(lineNumber, "Expected key=value pair but found '" + token + "'");
-                    continue;
-                }
-                const std::string key = token.substr(0, eqPos);
-                const std::string value = token.substr(eqPos + 1);
-                const std::string lowerKey = toLowerCopy(trimCopy(key));
-
-                if (lowerKey == "x") {
-                    if (!parseRange(value, xStart, xEnd)) {
-                        logParseError(lineNumber, "Invalid x range: " + value);
-                    } else {
-                        hasX = true;
-                    }
-                } else if (lowerKey == "y") {
-                    if (!parseRange(value, yStart, yEnd)) {
-                        logParseError(lineNumber, "Invalid y range: " + value);
-                    } else {
-                        hasY = true;
-                    }
-                } else if (lowerKey == "z") {
-                    if (!parseRange(value, zStart, zEnd)) {
-                        logParseError(lineNumber, "Invalid z range: " + value);
-                    } else {
-                        hasZ = true;
-                    }
-                } else {
-                    properties.emplace_back(key, value);
-                }
-            }
-
-            if (!hasX || !hasY || !hasZ) {
-                logParseError(lineNumber, "Fill command requires x=, y=, and z= ranges");
-                continue;
-            }
-
-            TileConfig config;
-            bool parseOk = true;
-            for (const auto& property : properties) {
-                if (!parseTileProperty(property.first, property.second, config, lineNumber)) {
-                    parseOk = false;
-                }
-            }
-            if (!parseOk) {
-                continue;
-            }
-
-            for (int z = zStart; z <= zEnd; ++z) {
-                for (int y = yStart; y <= yEnd; ++y) {
-                    for (int x = xStart; x <= xEnd; ++x) {
-                        if (!isValidPosition(x, y, z)) {
-                            logParseWarning(lineNumber, "Fill target out of bounds: (" + std::to_string(x) + ", " + std::to_string(y) + ", " + std::to_string(z) + ")");
-                            continue;
-                        }
-                        Tile* tile = getTile(x, y, z);
-                        if (!tile) {
-                            continue;
-                        }
-                        tile->applyUpdate(config, resolveAlias, loadTexture);
-                    }
-                }
-            }
-        }
-    }
-
-    std::cout << "Loaded tile grid from file: " << filePath << std::endl;
-    return true;
-}
-
->>>>>>> 9ff0e479
 void TileGrid::render(Renderer* renderer) {
     if (!renderer) return;
     

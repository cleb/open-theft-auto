--- conflicted
+++ resolved
@@ -116,15 +116,11 @@
     , m_lastAnnouncedBrush(BrushType::Empty)
     , m_roadDirection(CarDirection::NorthSouth)
     , m_cursorColor(0.3f, 0.9f, 0.3f)
-<<<<<<< HEAD
     , m_arrowColor(0.95f, 0.7f, 0.1f)
     , m_helpPrinted(false)
     , m_pendingGridSize(0)
     , m_gridResizeError() {
-=======
-    , m_helpPrinted(false) {
     std::snprintf(m_uiVehicleState.texture.data(), m_uiVehicleState.texture.size(), "%s", kDefaultVehicleTexture);
->>>>>>> 3979bac8
 }
 
 TileGridEditor::~TileGridEditor() = default;
@@ -482,7 +478,7 @@
     const float arrowLength = tileSize * 0.7f;
     const float tailLength = arrowLength * 0.55f;
     const float headLength = arrowLength * 0.45f;
-    
+
     const float tailStart = -arrowLength * 0.5f;
     const float tailEnd = tailStart + tailLength;
     const float tipY = tailStart + arrowLength;

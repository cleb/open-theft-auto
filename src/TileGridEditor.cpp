--- conflicted
+++ resolved
@@ -15,11 +15,8 @@
 #include <imgui.h>
 
 #include <algorithm>
-<<<<<<< HEAD
 #include <cmath>
-=======
 #include <cctype>
->>>>>>> 9ff0e479
 #include <cstdio>
 #include <cstring>
 #include <iostream>
@@ -118,16 +115,8 @@
     , m_lastAnnouncedBrush(BrushType::Empty)
     , m_roadDirection(CarDirection::NorthSouth)
     , m_cursorColor(0.3f, 0.9f, 0.3f)
-<<<<<<< HEAD
     , m_helpPrinted(false) {
     std::snprintf(m_uiVehicleState.texture.data(), m_uiVehicleState.texture.size(), "%s", kDefaultVehicleTexture);
-=======
-    , m_helpPrinted(false)
-    , m_selectedPrefabIndex(-1)
-    , m_prefabAutoNameCounter(1)
-    , m_pendingGridSize(0)
-    , m_gridResizeError() {
->>>>>>> 9ff0e479
 }
 
 TileGridEditor::~TileGridEditor() = default;
